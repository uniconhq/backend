--- conflicted
+++ resolved
@@ -14,10 +14,7 @@
     init_schema,
     permission_create,
 )
-<<<<<<< HEAD
 from unicon_backend.models.organisation import Group
-=======
->>>>>>> d7bf5221
 
 rich_console = Console()
 app = typer.Typer(name="Unicon 🦄 CLI")
@@ -29,9 +26,6 @@
 @permify_app.command(name="init")
 def init_permify():
     """Sends the schema file to permify."""
-<<<<<<< HEAD
-    schema_version = init_schema("unicon_backend/lib/permissions/unicon.perm")
-=======
 
     # This prevents SCHEMA_VERSION from erroring out in constants.py (it is required)
     os.environ["SCHEMA_VERSION"] = "PLACEHOLDER"
@@ -41,7 +35,6 @@
         .read_text()
     )
     schema_version = init_schema(schema)
->>>>>>> d7bf5221
     print(f"Schema version: {schema_version}. Please update your .env file.")
 
 
@@ -57,12 +50,8 @@
 
     # assume schema is initialised (run init-permify if not)
     delete_all_permission_records()
-<<<<<<< HEAD
 
     model_classes = [Project, Role, ProblemORM, SubmissionORM, UserRole, Organisation, Group]
-=======
-    model_classes = [Project, Role, ProblemORM, SubmissionORM, UserRole, Organisation]
->>>>>>> d7bf5221
     with SessionLocal() as session:
         for model_class in model_classes:
             models = session.scalars(select(model_class)).all()
