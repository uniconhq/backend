--- conflicted
+++ resolved
@@ -1,7 +1,6 @@
 import uuid
 from typing import TYPE_CHECKING
 
-import sqlalchemy as sa
 import sqlalchemy.orm as sa_orm
 from sqlmodel import Field, Relationship
 
@@ -37,7 +36,6 @@
     problems: sa_orm.Mapped[list["ProblemORM"]] = Relationship(
         back_populates="project", sa_relationship_kwargs={"order_by": "ProblemORM.id.desc()"}
     )
-<<<<<<< HEAD
     groups: sa_orm.Mapped[list["Group"]] = Relationship(back_populates="project")
 
 
@@ -62,8 +60,6 @@
     )
 
     project: sa_orm.Mapped[Project] = Relationship(back_populates="groups")
-=======
->>>>>>> d7bf5221
 
 
 class RoleBase(CustomSQLModel):
@@ -75,103 +71,73 @@
     project_id: int = Field(foreign_key="project.id")
 
     # Assignable permissions
-<<<<<<< HEAD
 
     # Normal problem permissions
     view_problems_access: bool = Field(
         default=False,
-        sa_column=sa.Column(sa.Boolean(), server_default="0"),
+        sa_column_kwargs={"server_default": "0"},
     )
     create_problems_access: bool = Field(
         default=False,
-        sa_column=sa.Column(sa.Boolean(), server_default="0"),
+        sa_column_kwargs={"server_default": "0"},
     )
     edit_problems_access: bool = Field(
         default=False,
-        sa_column=sa.Column(sa.Boolean(), server_default="0"),
+        sa_column_kwargs={"server_default": "0"},
     )
     delete_problems_access: bool = Field(
         default=False,
-        sa_column=sa.Column(sa.Boolean(), server_default="0"),
+        sa_column_kwargs={"server_default": "0"},
     )
 
     # Restricted problem permissions
     view_restricted_problems_access: bool = Field(
         default=False,
-        sa_column=sa.Column(sa.Boolean(), server_default="0"),
+        sa_column_kwargs={"server_default": "0"},
     )
     edit_restricted_problems_access: bool = Field(
         default=False,
-        sa_column=sa.Column(sa.Boolean(), server_default="0"),
+        sa_column_kwargs={"server_default": "0"},
     )
     delete_restricted_problems_access: bool = Field(
         default=False,
-        sa_column=sa.Column(sa.Boolean(), server_default="0"),
+        sa_column_kwargs={"server_default": "0"},
     )
 
     # Submission permissions
     make_submission_access: bool = Field(
         default=False,
-        sa_column=sa.Column(sa.Boolean(), server_default="0"),
+        sa_column_kwargs={"server_default": "0"},
     )
     view_own_submission_access: bool = Field(
         default=False,
-        sa_column=sa.Column(sa.Boolean(), server_default="0"),
+        sa_column_kwargs={"server_default": "0"},
     )
     view_supervised_submission_access: bool = Field(
         default=False,
-        sa_column=sa.Column(sa.Boolean(), server_default="0"),
+        sa_column_kwargs={"server_default": "0"},
     )
     view_others_submission_access: bool = Field(
         default=False,
-        sa_column=sa.Column(sa.Boolean(), server_default="0"),
+        sa_column_kwargs={"server_default": "0"},
     )
 
     # Group permissions
     view_groups_access: bool = Field(
         default=False,
-        sa_column=sa.Column(sa.Boolean(), server_default="0"),
+        sa_column_kwargs={"server_default": "0"},
     )
     create_groups_access: bool = Field(
         default=False,
-        sa_column=sa.Column(sa.Boolean(), server_default="0"),
+        sa_column_kwargs={"server_default": "0"},
     )
     edit_groups_access: bool = Field(
         default=False,
-        sa_column=sa.Column(sa.Boolean(), server_default="0"),
+        sa_column_kwargs={"server_default": "0"},
     )
     delete_groups_access: bool = Field(
         default=False,
-        sa_column=sa.Column(sa.Boolean(), server_default="0"),
-=======
-    view_problems_access: bool = Field(default=False, sa_column_kwargs={"server_default": "false"})
-    create_problems_access: bool = Field(
-        default=False, sa_column_kwargs={"server_default": "false"}
-    )
-    edit_problems_access: bool = Field(default=False, sa_column_kwargs={"server_default": "false"})
-    delete_problems_access: bool = Field(
-        default=False, sa_column_kwargs={"server_default": "false"}
-    )
-
-    view_restricted_problems_access: bool = Field(
-        default=False, sa_column_kwargs={"server_default": "false"}
-    )
-    edit_restricted_problems_access: bool = Field(
-        default=False, sa_column_kwargs={"server_default": "false"}
-    )
-    delete_restricted_problems_access: bool = Field(
-        default=False, sa_column_kwargs={"server_default": "false"}
-    )
-
-    make_submission_access: bool = Field(
-        default=False, sa_column_kwargs={"server_default": "false"}
-    )
-    view_own_submission_access: bool = Field(
-        default=False, sa_column_kwargs={"server_default": "false"}
-    )
-    view_others_submission_access: bool = Field(
-        default=False, sa_column_kwargs={"server_default": "false"}
->>>>>>> d7bf5221
+        sa_column_kwargs={"server_default": "0"},
     )
 
     project: sa_orm.Mapped[Project] = Relationship(back_populates="roles")
