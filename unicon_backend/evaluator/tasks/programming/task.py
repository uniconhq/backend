--- conflicted
+++ resolved
@@ -42,17 +42,7 @@
     data: PrimitiveData | File
 
 
-<<<<<<< HEAD
-class ProgrammingTask(Task[list[RequiredInput], SubmissionId]):
-=======
-class ExpectedAnswer(BaseModel):
-    testcase_id: int
-    step_id: int
-    expected_answer: Any
-
-
-class ProgrammingTask(Task[list[RequiredInput], JobId, list[ExpectedAnswer]]):
->>>>>>> 30f87686
+class ProgrammingTask(Task[list[RequiredInput], JobId]):
     type: Literal[TaskType.PROGRAMMING]
     question: str
     environment: ComputeContext
@@ -75,11 +65,7 @@
             type=StepType.INPUT,
         )
 
-<<<<<<< HEAD
-    def run(self, user_inputs: list[RequiredInput]) -> TaskEvalResult[SubmissionId]:
-=======
-    def run(self, user_inputs: list[RequiredInput], _) -> TaskEvalResult[JobId]:
->>>>>>> 30f87686
+    def run(self, user_inputs: list[RequiredInput]) -> TaskEvalResult[JobId]:
         # Check if all required inputs are provided
         for required_input in self.required_inputs:
             if not any(required_input.id == user_input.id for user_input in user_inputs):
@@ -101,18 +87,6 @@
                     output.data for output in node.outputs if isinstance(output.data, File)
                 )
 
-<<<<<<< HEAD
-            runner_package = RunnerPackage(
-                id=testcase.id,
-                entrypoint="__entrypoint.py",
-                # TODO: instead of always passing in user_input, we can refactor in the future
-                # to let ComputeGraph derive all the files needed to run the testcase
-                files=[
-                    *user_input_files,
-                    *graph_files,
-                    File(file_name="__entrypoint.py", content=assembled_program.code),
-                ],
-=======
             runner_programs.append(
                 RunnerProgram(
                     id=testcase.id,
@@ -125,7 +99,6 @@
                         File(name="__entrypoint.py", content=assembled_program.code),
                     ],
                 )
->>>>>>> 30f87686
             )
 
         runner_job = RunnerJob.create(runner_programs, self.environment)
